Revision history for CPANPLUS-Dist-Mdv

<<<<<<< HEAD
=======
{{$NEXT}}

1.112710  2011-09-28 10:37:58 Europe/Paris

>>>>>>> c07a52b8
1.111890  2011-07-08 12:46:34 Europe/Paris
 - prevent cpanplus to rebuild all deps if missing files detected

1.111740  2011-06-23 13:35:06 Europe/Paris
 - only root files can be added in %doc
 - all-caps files will be listed in %doc

1.111720  2011-06-21 16:27:57 Europe/Paris
 - removing default %clean section
 - removing default %defattr definition

1.110471  2011-02-16 13:57:48 Europe/Paris
 - no need for buildroot: in mageia

1.110470  2011-02-16 13:36:37 Europe/Paris
 - forked from cpanplus-dist-mdv<|MERGE_RESOLUTION|>--- conflicted
+++ resolved
@@ -1,12 +1,7 @@
 Revision history for CPANPLUS-Dist-Mdv
-
-<<<<<<< HEAD
-=======
-{{$NEXT}}
 
 1.112710  2011-09-28 10:37:58 Europe/Paris
 
->>>>>>> c07a52b8
 1.111890  2011-07-08 12:46:34 Europe/Paris
  - prevent cpanplus to rebuild all deps if missing files detected
 
