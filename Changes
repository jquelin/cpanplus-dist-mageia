--- conflicted
+++ resolved
@@ -1,13 +1,8 @@
 Revision history for CPANPLUS-Dist-Mdv
-
-<<<<<<< HEAD
-=======
-{{$NEXT}}
 
 1.111890  2011-07-08 12:46:34 Europe/Paris
  - prevent cpanplus to rebuild all deps if missing files detected
 
->>>>>>> ff6554a5
 1.111740  2011-06-23 13:35:06 Europe/Paris
  - only root files can be added in %doc
  - all-caps files will be listed in %doc
