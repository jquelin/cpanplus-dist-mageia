Revision history for CPANPLUS-Dist-Mdv

<<<<<<< HEAD
=======
{{$NEXT}}

1.111740  2011-06-23 13:35:06 Europe/Paris
 - only root files can be added in %doc
 - all-caps files will be listed in %doc

>>>>>>> 965a5c0b
1.111720  2011-06-21 16:27:57 Europe/Paris
 - removing default %clean section
 - removing default %defattr definition

1.110471  2011-02-16 13:57:48 Europe/Paris
 - no need for buildroot: in mageia

1.110470  2011-02-16 13:36:37 Europe/Paris
 - forked from cpanplus-dist-mdv<|MERGE_RESOLUTION|>--- conflicted
+++ resolved
@@ -1,14 +1,9 @@
 Revision history for CPANPLUS-Dist-Mdv
-
-<<<<<<< HEAD
-=======
-{{$NEXT}}
 
 1.111740  2011-06-23 13:35:06 Europe/Paris
  - only root files can be added in %doc
  - all-caps files will be listed in %doc
 
->>>>>>> 965a5c0b
 1.111720  2011-06-21 16:27:57 Europe/Paris
  - removing default %clean section
  - removing default %defattr definition
